--- conflicted
+++ resolved
@@ -31,16 +31,12 @@
     // Last successful batch of sequentially processed transactions. Includes metadata to write to storage.
     last_success_batch: Option<TransactionContext<()>>,
     // Tracks all the versions that have been processed out of order.
-<<<<<<< HEAD
-    seen_versions: AHashMap<u64, TransactionContext<T>>,
+    seen_versions: AHashMap<u64, TransactionContext<()>>,
     // Changes behavior given backfill mode.
     backfill_mode: bool,
     backfill_start_version: Option<u64>,
     backfill_end_version: Option<u64>,
-=======
-    seen_versions: AHashMap<u64, TransactionContext<()>>,
     _marker: PhantomData<T>,
->>>>>>> c4e9f1e1
 }
 
 impl<T> LatestVersionProcessedTracker<T>
@@ -77,6 +73,7 @@
                 backfill_mode: true,
                 backfill_start_version,
                 backfill_end_version,
+                _marker: PhantomData,
             });
         }
 
@@ -87,13 +84,10 @@
             next_version: starting_version,
             last_success_batch: None,
             seen_versions: AHashMap::new(),
-<<<<<<< HEAD
             backfill_mode: false,
             backfill_start_version: None,
             backfill_end_version: None,
-=======
             _marker: PhantomData,
->>>>>>> c4e9f1e1
         })
     }
 
